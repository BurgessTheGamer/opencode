package tui

import (
	"context"
	"log/slog"
	"os"
	"os/exec"
	"strings"
	"time"

	"github.com/charmbracelet/bubbles/v2/key"
	tea "github.com/charmbracelet/bubbletea/v2"
	"github.com/charmbracelet/lipgloss/v2"

	"github.com/sst/opencode-sdk-go"
	"github.com/sst/opencode/internal/app"
	"github.com/sst/opencode/internal/commands"
	"github.com/sst/opencode/internal/completions"
	"github.com/sst/opencode/internal/components/chat"
	cmdcomp "github.com/sst/opencode/internal/components/commands"
	"github.com/sst/opencode/internal/components/dialog"
	"github.com/sst/opencode/internal/components/fileviewer"
	"github.com/sst/opencode/internal/components/modal"
	"github.com/sst/opencode/internal/components/status"
	"github.com/sst/opencode/internal/components/toast"
	"github.com/sst/opencode/internal/layout"
	"github.com/sst/opencode/internal/styles"
	"github.com/sst/opencode/internal/theme"
	"github.com/sst/opencode/internal/util"
)

// InterruptDebounceTimeoutMsg is sent when the interrupt key debounce timeout expires
type InterruptDebounceTimeoutMsg struct{}

// InterruptKeyState tracks the state of interrupt key presses for debouncing
type InterruptKeyState int

const (
	InterruptKeyIdle InterruptKeyState = iota
	InterruptKeyFirstPress
)

const interruptDebounceTimeout = 1 * time.Second
const fileViewerFullWidthCutoff = 160

type appModel struct {
	width, height        int
	app                  *app.App
	modal                layout.Modal
	status               status.StatusComponent
	editor               chat.EditorComponent
	messages             chat.MessagesComponent
	completions          dialog.CompletionDialog
	completionManager    *completions.CompletionManager
	showCompletionDialog bool
	leaderBinding        *key.Binding
	isLeaderSequence     bool
	toastManager         *toast.ToastManager
	interruptKeyState    InterruptKeyState
	lastScroll           time.Time
	messagesRight        bool
	fileViewer           fileviewer.Model
	lastMouse            tea.Mouse
	fileViewerStart      int
	fileViewerEnd        int
	fileViewerHit        bool
}

func (a appModel) Init() tea.Cmd {
	var cmds []tea.Cmd
	// https://github.com/charmbracelet/bubbletea/issues/1440
	// https://github.com/sst/opencode/issues/127
	if !util.IsWsl() {
		cmds = append(cmds, tea.RequestBackgroundColor)
	}
	cmds = append(cmds, a.app.InitializeProvider())
	cmds = append(cmds, a.editor.Init())
	cmds = append(cmds, a.messages.Init())
	cmds = append(cmds, a.status.Init())
	cmds = append(cmds, a.completions.Init())
	cmds = append(cmds, a.toastManager.Init())
	cmds = append(cmds, a.fileViewer.Init())

	// Check if we should show the init dialog
	cmds = append(cmds, func() tea.Msg {
		shouldShow := a.app.Info.Git && a.app.Info.Time.Initialized > 0
		return dialog.ShowInitDialogMsg{Show: shouldShow}
	})

	return tea.Batch(cmds...)
}

var BUGGED_SCROLL_KEYS = map[string]bool{
	"0": true,
	"1": true,
	"2": true,
	"3": true,
	"4": true,
	"5": true,
	"6": true,
	"7": true,
	"8": true,
	"9": true,
	"M": true,
	"m": true,
	"[": true,
	";": true,
}

func isScrollRelatedInput(keyString string) bool {
	if len(keyString) == 0 {
		return false
	}

	for _, char := range keyString {
		charStr := string(char)
		if !BUGGED_SCROLL_KEYS[charStr] {
			return false
		}
	}

	if len(keyString) > 3 &&
		(keyString[len(keyString)-1] == 'M' || keyString[len(keyString)-1] == 'm') {
		return true
	}

	return len(keyString) > 1
}

func (a appModel) Update(msg tea.Msg) (tea.Model, tea.Cmd) {
	var cmd tea.Cmd
	var cmds []tea.Cmd

	switch msg := msg.(type) {
	case tea.KeyPressMsg:
		keyString := msg.String()
<<<<<<< HEAD
		// Log all key presses for debugging
		slog.Debug("KeyPress received", "string", keyString)

		// 1. Workaround for scroll bug
		if time.Since(a.lastScroll) < 100*time.Millisecond && BUGGED_SCROLL_KEYS[keyString] {
=======
		if time.Since(a.lastScroll) < time.Millisecond*100 && (BUGGED_SCROLL_KEYS[keyString] || isScrollRelatedInput(keyString)) {
>>>>>>> 3e2a0c72
			return a, nil
		}
		// 1. Handle active modal
		if a.modal != nil {
<<<<<<< HEAD
			switch keyString { // Escape always closes current modal
			case "esc", "ctrl+c":
=======
			switch keyString {
			// Escape always closes current modal
			case "esc":
>>>>>>> 3e2a0c72
				cmd := a.modal.Close()
				a.modal = nil
				return a, cmd
			case "ctrl+c":
				// give the modal a chance to handle the ctrl+c
				updatedModal, cmd := a.modal.Update(msg)
				a.modal = updatedModal.(layout.Modal)
				if cmd != nil {
					return a, cmd
				}
				cmd = a.modal.Close()
				a.modal = nil
				return a, cmd
			}

			// Pass all other key presses to the modal
			updatedModal, cmd := a.modal.Update(msg)
			a.modal = updatedModal.(layout.Modal)
			return a, cmd
		}

		// 2. Check for commands that require leader
		if a.isLeaderSequence {
			matches := a.app.Commands.Matches(msg, a.isLeaderSequence)
			a.isLeaderSequence = false
			if len(matches) > 0 {
				return a, util.CmdHandler(commands.ExecuteCommandsMsg(matches))
			}
		}

		// 3. Handle completions trigger
		if keyString == "/" && !a.showCompletionDialog {
			a.showCompletionDialog = true

			initialValue := "/"
			currentInput := a.editor.Value()

			// if the input doesn't end with a space,
			// then we want to include the last word
			// (ie, `packages/`)
			if !strings.HasSuffix(currentInput, " ") {
				words := strings.Split(a.editor.Value(), " ")
				if len(words) > 0 {
					lastWord := words[len(words)-1]
					lastWord = strings.TrimSpace(lastWord)
					initialValue = lastWord + "/"
				}
			}

			updated, cmd := a.completions.Update(
				app.CompletionDialogTriggeredMsg{
					InitialValue: initialValue,
				},
			)
			a.completions = updated.(dialog.CompletionDialog)
			cmds = append(cmds, cmd)

			updated, cmd = a.editor.Update(msg)
			a.editor = updated.(chat.EditorComponent)
			cmds = append(cmds, cmd)

			updated, cmd = a.updateCompletions(msg)
			a.completions = updated.(dialog.CompletionDialog)
			cmds = append(cmds, cmd)

			return a, tea.Sequence(cmds...)
		}

		if a.showCompletionDialog {
			switch keyString {
			case "tab", "enter", "esc", "ctrl+c":
				updated, cmd := a.updateCompletions(msg)
				a.completions = updated.(dialog.CompletionDialog)
				cmds = append(cmds, cmd)
				return a, tea.Batch(cmds...)
			}

			updated, cmd := a.editor.Update(msg)
			a.editor = updated.(chat.EditorComponent)
			cmds = append(cmds, cmd)

			updated, cmd = a.updateCompletions(msg)
			a.completions = updated.(dialog.CompletionDialog)
			cmds = append(cmds, cmd)

			return a, tea.Batch(cmds...)
		}

		// 4. Maximize editor responsiveness for printable characters
		if msg.Text != "" {
			updated, cmd := a.editor.Update(msg)
			a.editor = updated.(chat.EditorComponent)
			cmds = append(cmds, cmd)
			return a, tea.Batch(cmds...)
		}

		// 5. Check for leader key activation
		if a.leaderBinding != nil &&
			!a.isLeaderSequence &&
			key.Matches(msg, *a.leaderBinding) {
			a.isLeaderSequence = true
			return a, nil
		}

		// 6. Handle interrupt key debounce for session interrupt
		interruptCommand := a.app.Commands[commands.SessionInterruptCommand]
		if interruptCommand.Matches(msg, a.isLeaderSequence) && a.app.IsBusy() {
			switch a.interruptKeyState {
			case InterruptKeyIdle:
				// First interrupt key press - start debounce timer
				a.interruptKeyState = InterruptKeyFirstPress
				a.editor.SetInterruptKeyInDebounce(true)
				return a, tea.Tick(interruptDebounceTimeout, func(t time.Time) tea.Msg {
					return InterruptDebounceTimeoutMsg{}
				})
			case InterruptKeyFirstPress:
				// Second interrupt key press within timeout - actually interrupt
				a.interruptKeyState = InterruptKeyIdle
				a.editor.SetInterruptKeyInDebounce(false)
				return a, util.CmdHandler(commands.ExecuteCommandMsg(interruptCommand))
			}
		}

		// 7. Check again for commands that don't require leader (excluding interrupt when busy)
		matches := a.app.Commands.Matches(msg, a.isLeaderSequence)
		slog.Debug("Command matches", "count", len(matches), "key", msg.String())
		if len(matches) > 0 {
			// Skip interrupt key if we're in debounce mode and app is busy
			if interruptCommand.Matches(msg, a.isLeaderSequence) && a.app.IsBusy() && a.interruptKeyState != InterruptKeyIdle {
				return a, nil
			}
			return a, util.CmdHandler(commands.ExecuteCommandsMsg(matches))
		}

		// 7. Fallback to editor. This is for other characters
		// like backspace, tab, etc.
		updatedEditor, cmd := a.editor.Update(msg)
		a.editor = updatedEditor.(chat.EditorComponent)
		return a, cmd
	case tea.MouseWheelMsg, tea.MouseClickMsg, tea.MouseReleaseMsg, tea.MouseMotionMsg:
		// Track scroll time for MouseWheelMsg (from dev branch)
		if _, ok := msg.(tea.MouseWheelMsg); ok {
			a.lastScroll = time.Now()
		}
		// Log mouse events for debugging
		switch m := msg.(type) {
		case tea.MouseClickMsg:
			slog.Debug("TUI: Mouse click", "x", m.X, "y", m.Y, "button", m.Button)
		case tea.MouseMotionMsg:
			// Don't log motion events as they're too frequent
		}
		if a.modal != nil {
			return a, nil
		}

<<<<<<< HEAD
		// Check if mouse event is within editor bounds
		editorX, editorY := a.editorContainer.GetPosition()
		editorWidth, editorHeight := a.editorContainer.GetSize()

		// If editor container has no size, it hasn't been laid out yet
		if editorWidth == 0 || editorHeight == 0 {
			// Just route to messages for now
			updated, cmd := a.messages.Update(msg)
			a.messages = updated.(chat.MessagesComponent)
			cmds = append(cmds, cmd)
			return a, tea.Batch(cmds...)
		}

		// For multi-line editor, adjust position
		if a.editor.Lines() > 1 {
			editorY = editorY - a.editor.Lines() + 1
			editorHeight = a.editor.Lines()
		}

		mouseX, mouseY := 0, 0
		switch evt := msg.(type) {
		case tea.MouseClickMsg:
			mouseX, mouseY = evt.X, evt.Y
			slog.Debug("Mouse click bounds check",
				"mouseX", mouseX, "mouseY", mouseY,
				"editorX", editorX, "editorY", editorY,
				"editorWidth", editorWidth, "editorHeight", editorHeight,
				"editorLines", a.editor.Lines())
		case tea.MouseMotionMsg:
			mouseX, mouseY = evt.X, evt.Y
		case tea.MouseReleaseMsg:
			mouseX, mouseY = evt.X, evt.Y
		case tea.MouseWheelMsg:
			mouseX, mouseY = evt.X, evt.Y
		}

		// Route to editor if within bounds (or if it's a release event, always route to active component)
		inBounds := mouseX >= editorX && mouseX < editorX+editorWidth &&
			mouseY >= editorY && mouseY <= editorY+editorHeight

		// Always route mouse release to both components to ensure state cleanup
		if _, isRelease := msg.(tea.MouseReleaseMsg); isRelease {
			updated, cmd := a.editor.Update(msg)
			a.editor = updated.(chat.EditorComponent)
			cmds = append(cmds, cmd)

			updated, cmd = a.messages.Update(msg)
			a.messages = updated.(chat.MessagesComponent)
			cmds = append(cmds, cmd)
			return a, tea.Batch(cmds...)
		}
		if _, ok := msg.(tea.MouseClickMsg); ok {
			slog.Debug("Mouse routing decision", "inBounds", inBounds)
		}

		if inBounds {
			// Translate coordinates to editor-relative
			switch evt := msg.(type) {
			case tea.MouseClickMsg:
				evt.X -= editorX
				evt.Y -= editorY
				updated, cmd := a.editor.Update(evt)
				a.editor = updated.(chat.EditorComponent)
				cmds = append(cmds, cmd)
			case tea.MouseMotionMsg:
				evt.X -= editorX
				evt.Y -= editorY
				updated, cmd := a.editor.Update(evt)
				a.editor = updated.(chat.EditorComponent)
				cmds = append(cmds, cmd)
			case tea.MouseWheelMsg:
				// For mouse wheel, just pass it through without coordinate translation
				// The Y field contains the scroll direction, not position
				updated, cmd := a.editor.Update(evt)
				a.editor = updated.(chat.EditorComponent)
				cmds = append(cmds, cmd)
			}
		} else {
			// Route to messages
=======
		var cmd tea.Cmd
		if a.fileViewerHit {
			a.fileViewer, cmd = a.fileViewer.Update(msg)
			cmds = append(cmds, cmd)
		} else {
>>>>>>> 3e2a0c72
			updated, cmd := a.messages.Update(msg)
			a.messages = updated.(chat.MessagesComponent)
			cmds = append(cmds, cmd)
		}
<<<<<<< HEAD
=======

>>>>>>> 3e2a0c72
		return a, tea.Batch(cmds...)
	case tea.MouseMotionMsg:
		a.lastMouse = msg.Mouse()
		a.fileViewerHit = a.fileViewer.HasFile() &&
			a.lastMouse.X > a.fileViewerStart &&
			a.lastMouse.X < a.fileViewerEnd
	case tea.MouseClickMsg:
		a.lastMouse = msg.Mouse()
		a.fileViewerHit = a.fileViewer.HasFile() &&
			a.lastMouse.X > a.fileViewerStart &&
			a.lastMouse.X < a.fileViewerEnd
	case tea.BackgroundColorMsg:
		styles.Terminal = &styles.TerminalInfo{
			Background:       msg.Color,
			BackgroundIsDark: msg.IsDark(),
		}
		slog.Debug("Background color", "color", msg.String(), "isDark", msg.IsDark())
		return a, func() tea.Msg {
			theme.UpdateSystemTheme(
				styles.Terminal.Background,
				styles.Terminal.BackgroundIsDark,
			)
			return dialog.ThemeSelectedMsg{
				ThemeName: theme.CurrentThemeName(),
			}
		}
	case modal.CloseModalMsg:
		a.editor.Focus()
		var cmd tea.Cmd
		if a.modal != nil {
			cmd = a.modal.Close()
		}
		a.modal = nil
		return a, cmd
	case commands.ExecuteCommandMsg:
		updated, cmd := a.executeCommand(commands.Command(msg))
		return updated, cmd
	case commands.ExecuteCommandsMsg:
		for _, command := range msg {
			updated, cmd := a.executeCommand(command)
			if cmd != nil {
				return updated, cmd
			}
		}
	case error:
		return a, toast.NewErrorToast(msg.Error())
	case app.SendMsg:
		a.showCompletionDialog = false
		cmd := a.app.SendChatMessage(context.Background(), msg.Text, msg.Attachments)
		cmds = append(cmds, cmd)
	case dialog.CompletionDialogCloseMsg:
		a.showCompletionDialog = false
	case opencode.EventListResponseEventInstallationUpdated:
		return a, toast.NewSuccessToast(
			"opencode updated to "+msg.Properties.Version+", restart to apply.",
			toast.WithTitle("New version installed"),
		)
	case opencode.EventListResponseEventSessionDeleted:
		if a.app.Session != nil && msg.Properties.Info.ID == a.app.Session.ID {
			a.app.Session = &opencode.Session{}
			a.app.Messages = []opencode.Message{}
		}
		return a, toast.NewSuccessToast("Session deleted successfully")
	case opencode.EventListResponseEventSessionUpdated:
		if msg.Properties.Info.ID == a.app.Session.ID {
			a.app.Session = &msg.Properties.Info
		}
	case opencode.EventListResponseEventMessageUpdated:
		if msg.Properties.Info.Metadata.SessionID == a.app.Session.ID {
			exists := false
			optimisticReplaced := false

			// First check if this is replacing an optimistic message
			if msg.Properties.Info.Role == opencode.MessageRoleUser {
				// Look for optimistic messages to replace
				for i, m := range a.app.Messages {
					if strings.HasPrefix(m.ID, "optimistic-") && m.Role == opencode.MessageRoleUser {
						// Replace the optimistic message with the real one
						a.app.Messages[i] = msg.Properties.Info
						exists = true
						optimisticReplaced = true
						break
					}
				}
			}

			// If not replacing optimistic, check for existing message with same ID
			if !optimisticReplaced {
				for i, m := range a.app.Messages {
					if m.ID == msg.Properties.Info.ID {
						a.app.Messages[i] = msg.Properties.Info
						exists = true
						break
					}
				}
			}

			if !exists {
				a.app.Messages = append(a.app.Messages, msg.Properties.Info)
			}
		}
	case opencode.EventListResponseEventSessionError:
		switch err := msg.Properties.Error.AsUnion().(type) {
		case nil:
		case opencode.ProviderAuthError:
			slog.Error("Failed to authenticate with provider", "error", err.Data.Message)
			return a, toast.NewErrorToast("Provider error: " + err.Data.Message)
		case opencode.UnknownError:
			slog.Error("Server error", "name", err.Name, "message", err.Data.Message)
			return a, toast.NewErrorToast(err.Data.Message, toast.WithTitle(string(err.Name)))
		}
	case opencode.EventListResponseEventFileWatcherUpdated:
		if a.fileViewer.HasFile() {
			if a.fileViewer.Filename() == msg.Properties.File {
				return a.openFile(msg.Properties.File)
			}
		}
	case tea.WindowSizeMsg:
		msg.Height -= 2 // Make space for the status bar
		a.width, a.height = msg.Width, msg.Height
		container := min(a.width, 84)
		if a.fileViewer.HasFile() {
			if a.width < fileViewerFullWidthCutoff {
				container = a.width
			} else {
				container = min(min(a.width, max(a.width/2, 50)), 84)
			}
		}
		layout.Current = &layout.LayoutInfo{
			Viewport: layout.Dimensions{
				Width:  a.width,
				Height: a.height,
			},
			Container: layout.Dimensions{
				Width: container,
			},
		}
		mainWidth := layout.Current.Container.Width
		a.messages.SetWidth(mainWidth - 4)

		sideWidth := a.width - mainWidth
		if a.width < fileViewerFullWidthCutoff {
			sideWidth = a.width
		}
		a.fileViewerStart = mainWidth
		a.fileViewerEnd = a.fileViewerStart + sideWidth
		if a.messagesRight {
			a.fileViewerStart = 0
			a.fileViewerEnd = sideWidth
		}
		a.fileViewer, cmd = a.fileViewer.SetSize(sideWidth, layout.Current.Viewport.Height)
		cmds = append(cmds, cmd)
	case app.SessionSelectedMsg:
		messages, err := a.app.ListMessages(context.Background(), msg.ID)
		if err != nil {
			slog.Error("Failed to list messages", "error", err)
			return a, toast.NewErrorToast("Failed to open session")
		}
		a.app.Session = msg
		a.app.Messages = messages
		return a, util.CmdHandler(app.SessionLoadedMsg{})
	case app.ModelSelectedMsg:
		a.app.Provider = &msg.Provider
		a.app.Model = &msg.Model
		a.app.State.Provider = msg.Provider.ID
		a.app.State.Model = msg.Model.ID
		a.app.State.UpdateModelUsage(msg.Provider.ID, msg.Model.ID)
		a.app.SaveState()
	case dialog.ThemeSelectedMsg:
		a.app.State.Theme = msg.ThemeName
		a.app.SaveState()
	case toast.ShowToastMsg:
		tm, cmd := a.toastManager.Update(msg)
		a.toastManager = tm
		cmds = append(cmds, cmd)
	case toast.DismissToastMsg:
		tm, cmd := a.toastManager.Update(msg)
		a.toastManager = tm
		cmds = append(cmds, cmd)
	case InterruptDebounceTimeoutMsg:
		// Reset interrupt key state after timeout
		a.interruptKeyState = InterruptKeyIdle
		a.editor.SetInterruptKeyInDebounce(false)
	case dialog.FindSelectedMsg:
		return a.openFile(msg.FilePath)
	}

	s, cmd := a.status.Update(msg)
	cmds = append(cmds, cmd)
	a.status = s.(status.StatusComponent)

	u, cmd := a.editor.Update(msg)
	a.editor = u.(chat.EditorComponent)
	cmds = append(cmds, cmd)

	u, cmd = a.messages.Update(msg)
	a.messages = u.(chat.MessagesComponent)
	cmds = append(cmds, cmd)

	if a.modal != nil {
		u, cmd := a.modal.Update(msg)
		a.modal = u.(layout.Modal)
		cmds = append(cmds, cmd)
	}

	if a.showCompletionDialog {
		u, cmd := a.completions.Update(msg)
		a.completions = u.(dialog.CompletionDialog)
		cmds = append(cmds, cmd)
	}

	fv, cmd := a.fileViewer.Update(msg)
	a.fileViewer = fv
	cmds = append(cmds, cmd)

	return a, tea.Batch(cmds...)
}

func (a appModel) View() string {
	t := theme.CurrentTheme()

	var mainLayout string
	mainWidth := layout.Current.Container.Width - 4
	if a.app.Session.ID == "" {
		mainLayout = a.home(mainWidth)
	} else {
		mainLayout = a.chat(mainWidth)
	}
	mainLayout = styles.NewStyle().
		Background(t.Background()).
		Padding(0, 2).
		Render(mainLayout)

	mainHeight := lipgloss.Height(mainLayout)

	if a.fileViewer.HasFile() {
		file := a.fileViewer.View()
		baseStyle := styles.NewStyle().Background(t.BackgroundPanel())
		sidePanel := baseStyle.Height(mainHeight).Render(file)
		if a.width >= fileViewerFullWidthCutoff {
			if a.messagesRight {
				mainLayout = lipgloss.JoinHorizontal(
					lipgloss.Top,
					sidePanel,
					mainLayout,
				)
			} else {
				mainLayout = lipgloss.JoinHorizontal(
					lipgloss.Top,
					mainLayout,
					sidePanel,
				)
			}
		} else {
			mainLayout = sidePanel
		}
	} else {
		mainLayout = lipgloss.PlaceHorizontal(
			a.width,
			lipgloss.Center,
			mainLayout,
			styles.WhitespaceStyle(t.Background()),
		)
	}

	mainStyle := styles.NewStyle().Background(t.Background())
	mainLayout = mainStyle.Render(mainLayout)

	if a.modal != nil {
		mainLayout = a.modal.Render(mainLayout)
	}
	mainLayout = a.toastManager.RenderOverlay(mainLayout)

	if theme.CurrentThemeUsesAnsiColors() {
		mainLayout = util.ConvertRGBToAnsi16Colors(mainLayout)
	}
	return mainLayout + "\n" + a.status.View()
}

func (a appModel) openFile(filepath string) (tea.Model, tea.Cmd) {
	var cmd tea.Cmd
	response, err := a.app.Client.File.Read(
		context.Background(),
		opencode.FileReadParams{
			Path: opencode.F(filepath),
		},
	)
	if err != nil {
		slog.Error("Failed to read file", "error", err)
		return a, toast.NewErrorToast("Failed to read file")
	}
	a.fileViewer, cmd = a.fileViewer.SetFile(
		filepath,
		response.Content,
		response.Type == "patch",
	)
	return a, cmd
}

func (a appModel) home(width int) string {
	t := theme.CurrentTheme()
	baseStyle := styles.NewStyle().Background(t.Background())
	base := baseStyle.Render
	muted := styles.NewStyle().Foreground(t.TextMuted()).Background(t.Background()).Render

	open := `
█▀▀█ █▀▀█ █▀▀ █▀▀▄ 
█░░█ █░░█ █▀▀ █░░█ 
▀▀▀▀ █▀▀▀ ▀▀▀ ▀  ▀ `
	code := `
█▀▀ █▀▀█ █▀▀▄ █▀▀
█░░ █░░█ █░░█ █▀▀
▀▀▀ ▀▀▀▀ ▀▀▀  ▀▀▀`

	logo := lipgloss.JoinHorizontal(
		lipgloss.Top,
		muted(open),
		base(code),
	)
	// cwd := app.Info.Path.Cwd
	// config := app.Info.Path.Config

	versionStyle := styles.NewStyle().
		Foreground(t.TextMuted()).
		Background(t.Background()).
		Width(lipgloss.Width(logo)).
		Align(lipgloss.Right)
	version := versionStyle.Render(a.app.Version)

	logoAndVersion := strings.Join([]string{logo, version}, "\n")
	logoAndVersion = lipgloss.PlaceHorizontal(
		width,
		lipgloss.Center,
		logoAndVersion,
		styles.WhitespaceStyle(t.Background()),
	)
	commandsView := cmdcomp.New(
		a.app,
		cmdcomp.WithBackground(t.Background()),
		cmdcomp.WithLimit(6),
	)
	cmds := lipgloss.PlaceHorizontal(
		width,
		lipgloss.Center,
		commandsView.View(),
		styles.WhitespaceStyle(t.Background()),
	)

	lines := []string{}
	lines = append(lines, "")
	lines = append(lines, "")
	lines = append(lines, logoAndVersion)
	lines = append(lines, "")
	lines = append(lines, "")
	// lines = append(lines, base("cwd ")+muted(cwd))
	// lines = append(lines, base("config ")+muted(config))
	// lines = append(lines, "")
	lines = append(lines, cmds)
	lines = append(lines, "")
	lines = append(lines, "")

	mainHeight := lipgloss.Height(strings.Join(lines, "\n"))

	editorWidth := min(width, 80)
	editorView := a.editor.View(editorWidth)
	editorView = lipgloss.PlaceHorizontal(
		width,
		lipgloss.Center,
		editorView,
		styles.WhitespaceStyle(t.Background()),
	)
	lines = append(lines, editorView)

	editorLines := a.editor.Lines()

	mainLayout := lipgloss.Place(
		width,
		a.height,
		lipgloss.Center,
		lipgloss.Center,
		baseStyle.Render(strings.Join(lines, "\n")),
		styles.WhitespaceStyle(t.Background()),
	)

	editorX := (width - editorWidth) / 2
	editorY := (a.height / 2) + (mainHeight / 2) - 2

	if editorLines > 1 {
		mainLayout = layout.PlaceOverlay(
			editorX,
			editorY,
			a.editor.Content(editorWidth),
			mainLayout,
		)
	}

	if a.showCompletionDialog {
		a.completions.SetWidth(editorWidth)
		overlay := a.completions.View()
		overlayHeight := lipgloss.Height(overlay)

		mainLayout = layout.PlaceOverlay(
			editorX,
			editorY-overlayHeight+1,
			overlay,
			mainLayout,
		)
	}

	return mainLayout
}

func (a appModel) chat(width int) string {
	editorView := a.editor.View(width)
	lines := a.editor.Lines()
	messagesView := a.messages.View(width, a.height-5)

	editorWidth := lipgloss.Width(editorView)
	editorHeight := max(lines, 5)

	mainLayout := messagesView + "\n" + editorView
	editorX := (a.width - editorWidth) / 2

	if lines > 1 {
		editorY := a.height - editorHeight
		mainLayout = layout.PlaceOverlay(
			editorX,
			editorY,
			a.editor.Content(width),
			mainLayout,
		)
	}

	if a.showCompletionDialog {
		a.completions.SetWidth(editorWidth)
		overlay := a.completions.View()
		overlayHeight := lipgloss.Height(overlay)
		editorY := a.height - editorHeight + 1

		mainLayout = layout.PlaceOverlay(
			editorX,
			editorY-overlayHeight,
			overlay,
			mainLayout,
		)
	}

	return mainLayout
}

func (a appModel) executeCommand(command commands.Command) (tea.Model, tea.Cmd) {
	var cmd tea.Cmd
	cmds := []tea.Cmd{
		util.CmdHandler(commands.CommandExecutedMsg(command)),
	}
	switch command.Name {
	case commands.AppHelpCommand:
		helpDialog := dialog.NewHelpDialog(a.app)
		a.modal = helpDialog
	case commands.EditorOpenCommand:
		if a.app.IsBusy() {
			// status.Warn("Agent is working, please wait...")
			return a, nil
		}
		editor := os.Getenv("EDITOR")
		if editor == "" {
			return a, toast.NewErrorToast("No EDITOR set, can't open editor")
		}

		value := a.editor.Value()
		updated, cmd := a.editor.Clear()
		a.editor = updated.(chat.EditorComponent)
		cmds = append(cmds, cmd)

		tmpfile, err := os.CreateTemp("", "msg_*.md")
		tmpfile.WriteString(value)
		if err != nil {
			slog.Error("Failed to create temp file", "error", err)
			return a, toast.NewErrorToast("Something went wrong, couldn't open editor")
		}
		tmpfile.Close()
		c := exec.Command(editor, tmpfile.Name()) //nolint:gosec
		c.Stdin = os.Stdin
		c.Stdout = os.Stdout
		c.Stderr = os.Stderr
		cmd = tea.ExecProcess(c, func(err error) tea.Msg {
			if err != nil {
				slog.Error("Failed to open editor", "error", err)
				return nil
			}
			content, err := os.ReadFile(tmpfile.Name())
			if err != nil {
				slog.Error("Failed to read file", "error", err)
				return nil
			}
			if len(content) == 0 {
				slog.Warn("Message is empty")
				return nil
			}
			os.Remove(tmpfile.Name())
			// attachments := m.attachments
			// m.attachments = nil
			return app.SendMsg{
				Text:        string(content),
				Attachments: []app.Attachment{}, // attachments,
			}
		})
		cmds = append(cmds, cmd)
	case commands.SessionNewCommand:
		if a.app.Session.ID == "" {
			return a, nil
		}
		a.app.Session = &opencode.Session{}
		a.app.Messages = []opencode.Message{}
		cmds = append(cmds, util.CmdHandler(app.SessionClearedMsg{}))
	case commands.SessionListCommand:
		sessionDialog := dialog.NewSessionDialog(a.app)
		a.modal = sessionDialog
	case commands.SessionShareCommand:
		if a.app.Session.ID == "" {
			return a, nil
		}
		response, err := a.app.Client.Session.Share(context.Background(), a.app.Session.ID)
		if err != nil {
			slog.Error("Failed to share session", "error", err)
			return a, toast.NewErrorToast("Failed to share session")
		}
		shareUrl := response.Share.URL
		cmds = append(cmds, tea.SetClipboard(shareUrl))
		cmds = append(cmds, toast.NewSuccessToast("Share URL copied to clipboard!"))
	case commands.SessionUnshareCommand:
		if a.app.Session.ID == "" {
			return a, nil
		}
		_, err := a.app.Client.Session.Unshare(context.Background(), a.app.Session.ID)
		if err != nil {
			slog.Error("Failed to unshare session", "error", err)
			return a, toast.NewErrorToast("Failed to unshare session")
		}
		a.app.Session.Share.URL = ""
		cmds = append(cmds, toast.NewSuccessToast("Session unshared successfully"))
	case commands.SessionInterruptCommand:
		if a.app.Session.ID == "" {
			return a, nil
		}
		a.app.Cancel(context.Background(), a.app.Session.ID)
		return a, nil
	case commands.SessionCompactCommand:
		if a.app.Session.ID == "" {
			return a, nil
		}
		// TODO: block until compaction is complete
		a.app.CompactSession(context.Background())
	case commands.ToolDetailsCommand:
		message := "Tool details are now visible"
		if a.messages.ToolDetailsVisible() {
			message = "Tool details are now hidden"
		}
		cmds = append(cmds, util.CmdHandler(chat.ToggleToolDetailsMsg{}))
		cmds = append(cmds, toast.NewInfoToast(message))
	case commands.ModelListCommand:
		modelDialog := dialog.NewModelDialog(a.app)
		a.modal = modelDialog
	case commands.ThemeListCommand:
		themeDialog := dialog.NewThemeDialog()
		a.modal = themeDialog
	case commands.FileListCommand:
		a.editor.Blur()
		provider := completions.NewFileAndFolderContextGroup(a.app)
		findDialog := dialog.NewFindDialog(provider)
		findDialog.SetWidth(layout.Current.Container.Width - 8)
		a.modal = findDialog
	case commands.FileCloseCommand:
		a.fileViewer, cmd = a.fileViewer.Clear()
		cmds = append(cmds, cmd)
	case commands.FileDiffToggleCommand:
		a.fileViewer, cmd = a.fileViewer.ToggleDiff()
		a.app.State.SplitDiff = a.fileViewer.DiffStyle() == fileviewer.DiffStyleSplit
		a.app.SaveState()
		cmds = append(cmds, cmd)
	case commands.FileSearchCommand:
		return a, nil
	case commands.ProjectInitCommand:
		cmds = append(cmds, a.app.InitializeProject(context.Background()))
	case commands.InputClearCommand:
		if a.editor.Value() == "" {
			return a, nil
		}
		updated, cmd := a.editor.Clear()
		a.editor = updated.(chat.EditorComponent)
		cmds = append(cmds, cmd)
	case commands.InputPasteCommand:
		updated, cmd := a.editor.Paste()
		a.editor = updated.(chat.EditorComponent)
		cmds = append(cmds, cmd)
	case commands.InputSubmitCommand:
		updated, cmd := a.editor.Submit()
		a.editor = updated.(chat.EditorComponent)
		cmds = append(cmds, cmd)
	case commands.InputNewlineCommand:
		updated, cmd := a.editor.Newline()
		a.editor = updated.(chat.EditorComponent)
		cmds = append(cmds, cmd)
	case commands.MessagesFirstCommand:
		updated, cmd := a.messages.First()
		a.messages = updated.(chat.MessagesComponent)
		cmds = append(cmds, cmd)
	case commands.MessagesLastCommand:
		updated, cmd := a.messages.Last()
		a.messages = updated.(chat.MessagesComponent)
		cmds = append(cmds, cmd)
	case commands.MessagesPageUpCommand:
		if a.fileViewer.HasFile() {
			a.fileViewer, cmd = a.fileViewer.PageUp()
			cmds = append(cmds, cmd)
		} else {
			updated, cmd := a.messages.PageUp()
			a.messages = updated.(chat.MessagesComponent)
			cmds = append(cmds, cmd)
		}
	case commands.MessagesPageDownCommand:
		if a.fileViewer.HasFile() {
			a.fileViewer, cmd = a.fileViewer.PageDown()
			cmds = append(cmds, cmd)
		} else {
			updated, cmd := a.messages.PageDown()
			a.messages = updated.(chat.MessagesComponent)
			cmds = append(cmds, cmd)
		}
	case commands.MessagesHalfPageUpCommand:
		if a.fileViewer.HasFile() {
			a.fileViewer, cmd = a.fileViewer.HalfPageUp()
			cmds = append(cmds, cmd)
		} else {
			updated, cmd := a.messages.HalfPageUp()
			a.messages = updated.(chat.MessagesComponent)
			cmds = append(cmds, cmd)
		}
	case commands.MessagesHalfPageDownCommand:
		if a.fileViewer.HasFile() {
			a.fileViewer, cmd = a.fileViewer.HalfPageDown()
			cmds = append(cmds, cmd)
		} else {
			updated, cmd := a.messages.HalfPageDown()
			a.messages = updated.(chat.MessagesComponent)
			cmds = append(cmds, cmd)
		}
	case commands.MessagesPreviousCommand:
		updated, cmd := a.messages.Previous()
		a.messages = updated.(chat.MessagesComponent)
		cmds = append(cmds, cmd)
	case commands.MessagesNextCommand:
		updated, cmd := a.messages.Next()
		a.messages = updated.(chat.MessagesComponent)
		cmds = append(cmds, cmd)
<<<<<<< HEAD
	case commands.SelectionCopyCommand:
		slog.Debug("SelectionCopyCommand triggered", "hasSelection", a.messages.HasSelection())
		if a.messages.HasSelection() {
			updated, cmd := a.messages.CopySelection()
			a.messages = updated.(chat.MessagesComponent)
			cmds = append(cmds, cmd)
		}
	case commands.SelectionAllCommand:
		updated, cmd := a.messages.SelectAll()
		a.messages = updated.(chat.MessagesComponent)
		cmds = append(cmds, cmd)
=======
	case commands.MessagesLayoutToggleCommand:
		a.messagesRight = !a.messagesRight
		a.app.State.MessagesRight = a.messagesRight
		a.app.SaveState()
	case commands.MessagesCopyCommand:
		selected := a.messages.Selected()
		if selected != "" {
			cmd = tea.SetClipboard(selected)
			cmds = append(cmds, cmd)
			cmd = toast.NewSuccessToast("Message copied to clipboard")
			cmds = append(cmds, cmd)
		}
	case commands.MessagesRevertCommand:
>>>>>>> 3e2a0c72
	case commands.AppExitCommand:
		return a, tea.Quit
	}
	return a, tea.Batch(cmds...)
}

func (a appModel) updateCompletions(msg tea.Msg) (tea.Model, tea.Cmd) {
	currentInput := a.editor.Value()
	if currentInput != "" {
		provider := a.completionManager.GetProvider(currentInput)
		a.completions.SetProvider(provider)
	}
	return a.completions.Update(msg)
}

func NewModel(app *app.App) tea.Model {
	completionManager := completions.NewCompletionManager(app)
	initialProvider := completionManager.DefaultProvider()

	messages := chat.NewMessagesComponent(app)
	editor := chat.NewEditorComponent(app)
	completions := dialog.NewCompletionDialogComponent(initialProvider)

	var leaderBinding *key.Binding
	if app.Config.Keybinds.Leader != "" {
		binding := key.NewBinding(key.WithKeys(app.Config.Keybinds.Leader))
		leaderBinding = &binding
	}

	model := &appModel{
		status:               status.NewStatusCmp(app),
		app:                  app,
		editor:               editor,
		messages:             messages,
		completions:          completions,
		completionManager:    completionManager,
		leaderBinding:        leaderBinding,
		isLeaderSequence:     false,
		showCompletionDialog: false,
		toastManager:         toast.NewToastManager(),
		interruptKeyState:    InterruptKeyIdle,
		fileViewer:           fileviewer.New(app),
		messagesRight:        app.State.MessagesRight,
	}

	return model
}<|MERGE_RESOLUTION|>--- conflicted
+++ resolved
@@ -134,27 +134,19 @@
 	switch msg := msg.(type) {
 	case tea.KeyPressMsg:
 		keyString := msg.String()
-<<<<<<< HEAD
 		// Log all key presses for debugging
 		slog.Debug("KeyPress received", "string", keyString)
 
 		// 1. Workaround for scroll bug
-		if time.Since(a.lastScroll) < 100*time.Millisecond && BUGGED_SCROLL_KEYS[keyString] {
-=======
 		if time.Since(a.lastScroll) < time.Millisecond*100 && (BUGGED_SCROLL_KEYS[keyString] || isScrollRelatedInput(keyString)) {
->>>>>>> 3e2a0c72
 			return a, nil
 		}
 		// 1. Handle active modal
 		if a.modal != nil {
-<<<<<<< HEAD
-			switch keyString { // Escape always closes current modal
-			case "esc", "ctrl+c":
-=======
 			switch keyString {
 			// Escape always closes current modal
-			case "esc":
->>>>>>> 3e2a0c72
+			case "esc", "ctrl+c":
+
 				cmd := a.modal.Close()
 				a.modal = nil
 				return a, cmd
@@ -310,101 +302,95 @@
 			return a, nil
 		}
 
-<<<<<<< HEAD
-		// Check if mouse event is within editor bounds
-		editorX, editorY := a.editorContainer.GetPosition()
-		editorWidth, editorHeight := a.editorContainer.GetSize()
-
-		// If editor container has no size, it hasn't been laid out yet
-		if editorWidth == 0 || editorHeight == 0 {
-			// Just route to messages for now
-			updated, cmd := a.messages.Update(msg)
-			a.messages = updated.(chat.MessagesComponent)
-			cmds = append(cmds, cmd)
-			return a, tea.Batch(cmds...)
-		}
-
-		// For multi-line editor, adjust position
-		if a.editor.Lines() > 1 {
-			editorY = editorY - a.editor.Lines() + 1
-			editorHeight = a.editor.Lines()
-		}
-
-		mouseX, mouseY := 0, 0
-		switch evt := msg.(type) {
-		case tea.MouseClickMsg:
-			mouseX, mouseY = evt.X, evt.Y
-			slog.Debug("Mouse click bounds check",
-				"mouseX", mouseX, "mouseY", mouseY,
-				"editorX", editorX, "editorY", editorY,
-				"editorWidth", editorWidth, "editorHeight", editorHeight,
-				"editorLines", a.editor.Lines())
-		case tea.MouseMotionMsg:
-			mouseX, mouseY = evt.X, evt.Y
-		case tea.MouseReleaseMsg:
-			mouseX, mouseY = evt.X, evt.Y
-		case tea.MouseWheelMsg:
-			mouseX, mouseY = evt.X, evt.Y
-		}
-
-		// Route to editor if within bounds (or if it's a release event, always route to active component)
-		inBounds := mouseX >= editorX && mouseX < editorX+editorWidth &&
-			mouseY >= editorY && mouseY <= editorY+editorHeight
-
-		// Always route mouse release to both components to ensure state cleanup
-		if _, isRelease := msg.(tea.MouseReleaseMsg); isRelease {
-			updated, cmd := a.editor.Update(msg)
-			a.editor = updated.(chat.EditorComponent)
-			cmds = append(cmds, cmd)
-
-			updated, cmd = a.messages.Update(msg)
-			a.messages = updated.(chat.MessagesComponent)
-			cmds = append(cmds, cmd)
-			return a, tea.Batch(cmds...)
-		}
-		if _, ok := msg.(tea.MouseClickMsg); ok {
-			slog.Debug("Mouse routing decision", "inBounds", inBounds)
-		}
-
-		if inBounds {
-			// Translate coordinates to editor-relative
-			switch evt := msg.(type) {
-			case tea.MouseClickMsg:
-				evt.X -= editorX
-				evt.Y -= editorY
-				updated, cmd := a.editor.Update(evt)
-				a.editor = updated.(chat.EditorComponent)
-				cmds = append(cmds, cmd)
-			case tea.MouseMotionMsg:
-				evt.X -= editorX
-				evt.Y -= editorY
-				updated, cmd := a.editor.Update(evt)
-				a.editor = updated.(chat.EditorComponent)
-				cmds = append(cmds, cmd)
-			case tea.MouseWheelMsg:
-				// For mouse wheel, just pass it through without coordinate translation
-				// The Y field contains the scroll direction, not position
-				updated, cmd := a.editor.Update(evt)
-				a.editor = updated.(chat.EditorComponent)
-				cmds = append(cmds, cmd)
-			}
-		} else {
-			// Route to messages
-=======
 		var cmd tea.Cmd
 		if a.fileViewerHit {
 			a.fileViewer, cmd = a.fileViewer.Update(msg)
 			cmds = append(cmds, cmd)
 		} else {
->>>>>>> 3e2a0c72
-			updated, cmd := a.messages.Update(msg)
-			a.messages = updated.(chat.MessagesComponent)
-			cmds = append(cmds, cmd)
-		}
-<<<<<<< HEAD
-=======
-
->>>>>>> 3e2a0c72
+			// Check if mouse event is within editor bounds
+			editorX, editorY := a.editorContainer.GetPosition()
+			editorWidth, editorHeight := a.editorContainer.GetSize()
+
+			// If editor container has no size, it hasn't been laid out yet
+			if editorWidth == 0 || editorHeight == 0 {
+				// Just route to messages for now
+				updated, cmd := a.messages.Update(msg)
+				a.messages = updated.(chat.MessagesComponent)
+				cmds = append(cmds, cmd)
+				return a, tea.Batch(cmds...)
+			}
+
+			// For multi-line editor, adjust position
+			if a.editor.Lines() > 1 {
+				editorY = editorY - a.editor.Lines() + 1
+				editorHeight = a.editor.Lines()
+			}
+
+			mouseX, mouseY := 0, 0
+			switch evt := msg.(type) {
+			case tea.MouseClickMsg:
+				mouseX, mouseY = evt.X, evt.Y
+				slog.Debug("Mouse click bounds check",
+					"mouseX", mouseX, "mouseY", mouseY,
+					"editorX", editorX, "editorY", editorY,
+					"editorWidth", editorWidth, "editorHeight", editorHeight,
+					"editorLines", a.editor.Lines())
+			case tea.MouseMotionMsg:
+				mouseX, mouseY = evt.X, evt.Y
+			case tea.MouseReleaseMsg:
+				mouseX, mouseY = evt.X, evt.Y
+			case tea.MouseWheelMsg:
+				mouseX, mouseY = evt.X, evt.Y
+			}
+
+			// Route to editor if within bounds (or if it's a release event, always route to active component)
+			inBounds := mouseX >= editorX && mouseX < editorX+editorWidth &&
+				mouseY >= editorY && mouseY <= editorY+editorHeight
+
+			// Always route mouse release to both components to ensure state cleanup
+			if _, isRelease := msg.(tea.MouseReleaseMsg); isRelease {
+				updated, cmd := a.editor.Update(msg)
+				a.editor = updated.(chat.EditorComponent)
+				cmds = append(cmds, cmd)
+
+				updated, cmd = a.messages.Update(msg)
+				a.messages = updated.(chat.MessagesComponent)
+				cmds = append(cmds, cmd)
+				return a, tea.Batch(cmds...)
+			}
+			if _, ok := msg.(tea.MouseClickMsg); ok {
+				slog.Debug("Mouse routing decision", "inBounds", inBounds)
+			}
+
+			if inBounds {
+				// Translate coordinates to editor-relative
+				switch evt := msg.(type) {
+				case tea.MouseClickMsg:
+					evt.X -= editorX
+					evt.Y -= editorY
+					updated, cmd := a.editor.Update(evt)
+					a.editor = updated.(chat.EditorComponent)
+					cmds = append(cmds, cmd)
+				case tea.MouseMotionMsg:
+					evt.X -= editorX
+					evt.Y -= editorY
+					updated, cmd := a.editor.Update(evt)
+					a.editor = updated.(chat.EditorComponent)
+					cmds = append(cmds, cmd)
+				case tea.MouseWheelMsg:
+					// For mouse wheel, just pass it through without coordinate translation
+					// The Y field contains the scroll direction, not position
+					updated, cmd := a.editor.Update(evt)
+					a.editor = updated.(chat.EditorComponent)
+					cmds = append(cmds, cmd)
+				}
+			} else {
+				// Route to messages
+				updated, cmd := a.messages.Update(msg)
+				a.messages = updated.(chat.MessagesComponent)
+				cmds = append(cmds, cmd)
+			}
+		}
 		return a, tea.Batch(cmds...)
 	case tea.MouseMotionMsg:
 		a.lastMouse = msg.Mouse()
@@ -1056,11 +1042,6 @@
 		updated, cmd := a.messages.Previous()
 		a.messages = updated.(chat.MessagesComponent)
 		cmds = append(cmds, cmd)
-	case commands.MessagesNextCommand:
-		updated, cmd := a.messages.Next()
-		a.messages = updated.(chat.MessagesComponent)
-		cmds = append(cmds, cmd)
-<<<<<<< HEAD
 	case commands.SelectionCopyCommand:
 		slog.Debug("SelectionCopyCommand triggered", "hasSelection", a.messages.HasSelection())
 		if a.messages.HasSelection() {
@@ -1072,7 +1053,10 @@
 		updated, cmd := a.messages.SelectAll()
 		a.messages = updated.(chat.MessagesComponent)
 		cmds = append(cmds, cmd)
-=======
+	case commands.MessagesNextCommand:
+		updated, cmd := a.messages.Next()
+		a.messages = updated.(chat.MessagesComponent)
+		cmds = append(cmds, cmd)
 	case commands.MessagesLayoutToggleCommand:
 		a.messagesRight = !a.messagesRight
 		a.app.State.MessagesRight = a.messagesRight
@@ -1086,7 +1070,6 @@
 			cmds = append(cmds, cmd)
 		}
 	case commands.MessagesRevertCommand:
->>>>>>> 3e2a0c72
 	case commands.AppExitCommand:
 		return a, tea.Quit
 	}

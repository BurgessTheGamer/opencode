--- conflicted
+++ resolved
@@ -33,30 +33,17 @@
 }
 
 type messagesComponent struct {
-<<<<<<< HEAD
-	width, height   int
-	app             *app.App
-	viewport        viewport.Model
-	spinner         spinner.Model
-	attachments     viewport.Model
-	cache           *MessageCache
-	rendering       bool
-	showToolDetails bool
-	tail            bool
-=======
 	width, height      int
 	app                *app.App
 	viewport           viewport.Model
 	spinner            spinner.Model
 	attachments        viewport.Model
-	commands           commands.CommandsComponent
 	cache              *MessageCache
 	rendering          bool
 	showToolDetails    bool
 	tail               bool
 	scrollbarDragging  bool
 	scrollbarDragStart int
->>>>>>> f4986241
 }
 type renderFinishedMsg struct{}
 type ToggleToolDetailsMsg struct{}
@@ -484,10 +471,6 @@
 			styles.WhitespaceStyle(t.Background()),
 		)
 	}
-<<<<<<< HEAD
-	header := lipgloss.PlaceHorizontal(
-=======
-	t := theme.CurrentTheme()
 
 	// Get the viewport content - this should remain untouched
 	content := m.viewport.View()
@@ -507,72 +490,6 @@
 	)
 }
 
-func (m *messagesComponent) home() string {
-	t := theme.CurrentTheme()
-	baseStyle := styles.NewStyle().Background(t.Background())
-	base := baseStyle.Render
-	muted := styles.NewStyle().Foreground(t.TextMuted()).Background(t.Background()).Render
-
-	open := `
-█▀▀█ █▀▀█ █▀▀ █▀▀▄ 
-█░░█ █░░█ █▀▀ █░░█ 
-▀▀▀▀ █▀▀▀ ▀▀▀ ▀  ▀ `
-	code := `
-█▀▀ █▀▀█ █▀▀▄ █▀▀
-█░░ █░░█ █░░█ █▀▀
-▀▀▀ ▀▀▀▀ ▀▀▀  ▀▀▀`
-
-	logo := lipgloss.JoinHorizontal(
-		lipgloss.Top,
-		muted(open),
-		base(code),
-	)
-	// cwd := app.Info.Path.Cwd
-	// config := app.Info.Path.Config
-
-	versionStyle := styles.NewStyle().
-		Foreground(t.TextMuted()).
-		Background(t.Background()).
-		Width(lipgloss.Width(logo)).
-		Align(lipgloss.Right)
-	version := versionStyle.Render(m.app.Version)
-
-	logoAndVersion := strings.Join([]string{logo, version}, "\n")
-	logoAndVersion = lipgloss.PlaceHorizontal(
-		m.width,
-		lipgloss.Center,
-		logoAndVersion,
-		styles.WhitespaceStyle(t.Background()),
-	)
-	m.commands.SetBackgroundColor(t.Background())
-	commands := lipgloss.PlaceHorizontal(
-		m.width,
-		lipgloss.Center,
-		m.commands.View(),
-		styles.WhitespaceStyle(t.Background()),
-	)
-
-	lines := []string{}
-	lines = append(lines, logoAndVersion)
-	lines = append(lines, "")
-	lines = append(lines, "")
-	// lines = append(lines, base("cwd ")+muted(cwd))
-	// lines = append(lines, base("config ")+muted(config))
-	// lines = append(lines, "")
-	lines = append(lines, commands)
-
-	return lipgloss.Place(
->>>>>>> f4986241
-		m.width,
-		lipgloss.Center,
-		m.header(),
-		styles.WhitespaceStyle(t.Background()),
-	)
-	return styles.NewStyle().
-		Background(t.Background()).
-		Render(header + "\n" + m.viewport.View())
-}
-
 func (m *messagesComponent) SetSize(width, height int) tea.Cmd {
 	if m.width == width && m.height == height {
 		return nil

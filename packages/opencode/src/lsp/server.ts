import { spawn, type ChildProcessWithoutNullStreams } from "child_process"
import type { App } from "../app/app"
import path from "path"
import { Global } from "../global"
import { Log } from "../util/log"
import { BunProc } from "../bun"

export namespace LSPServer {
  const log = Log.create({ service: "lsp.server" })

  export interface Handle {
    process: ChildProcessWithoutNullStreams
    initialization?: Record<string, any>
  }

  export interface Info {
    id: string
    extensions: string[]
    spawn(app: App.Info): Promise<Handle | undefined>
  }

  export const Typescript: Info = {
    id: "typescript",
    extensions: [".ts", ".tsx", ".js", ".jsx", ".mjs", ".cjs", ".mts", ".cts"],
    async spawn(app) {
      const tsserver = await Bun.resolve(
        "typescript/lib/tsserver.js",
        app.path.cwd,
      ).catch(() => {})
      if (!tsserver) return
      const proc = spawn(
        BunProc.which(),
        ["x", "typescript-language-server", "--stdio"],
        {
          env: {
            ...process.env,
            BUN_BE_BUN: "1",
          },
        },
      )
      return {
        process: proc,
        initialization: {
          tsserver: {
            path: tsserver,
          },
        },
      }
    },
  }

  export const Gopls: Info = {
    id: "golang",
    extensions: [".go"],
    async spawn() {
      let bin = Bun.which("gopls", {
        PATH: process.env["PATH"] + ":" + Global.Path.bin,
      })
      if (!bin) {
        log.info("installing gopls")
        const proc = Bun.spawn({
          cmd: ["go", "install", "golang.org/x/tools/gopls@latest"],
          env: { ...process.env, GOBIN: Global.Path.bin },
          stdout: "pipe",
          stderr: "pipe",
          stdin: "pipe",
        })
        const exit = await proc.exited
        if (exit !== 0) {
          log.error("Failed to install gopls")
          return
        }
        bin = path.join(
          Global.Path.bin,
          "gopls" + (process.platform === "win32" ? ".exe" : ""),
        )
        log.info(`installed gopls`, {
          bin,
        })
      }
      return {
        process: spawn(bin!),
      }
    },
  }

  export const RubyLsp: Info = {
    id: "ruby-lsp",
    extensions: [".rb", ".rake", ".gemspec", ".ru"],
    async spawn() {
      let bin = Bun.which("ruby-lsp", {
        PATH: process.env["PATH"] + ":" + Global.Path.bin,
      })
      if (!bin) {
        const ruby = Bun.which("ruby")
        const gem = Bun.which("gem")
        if (!ruby || !gem) {
          log.info("Ruby not found, please install Ruby first")
          return
        }
        log.info("installing ruby-lsp")
        const proc = Bun.spawn({
          cmd: ["gem", "install", "ruby-lsp", "--bindir", Global.Path.bin],
          stdout: "pipe",
          stderr: "pipe",
          stdin: "pipe",
        })
        const exit = await proc.exited
        if (exit !== 0) {
          log.error("Failed to install ruby-lsp")
          return
        }
        bin = path.join(
          Global.Path.bin,
          "ruby-lsp" + (process.platform === "win32" ? ".exe" : ""),
        )
        log.info(`installed ruby-lsp`, {
          bin,
        })
      }
      return {
        process: spawn(bin!, ["--stdio"]),
      }
    },
<<<<<<< HEAD
    {
      id: "aiken",
      extensions: [".ak"],
      async spawn() {
        // Check if aiken is already installed
        let bin = Bun.which("aiken", {
          PATH: process.env["PATH"] + ":" + Global.Path.bin,
        })

        if (!bin) {
          log.info("Installing Aiken language server...")

          // Use bun x to run aikup without global installation
          const proc = Bun.spawn({
            cmd: [BunProc.which(), "x", "@aiken-lang/aikup"],
            env: {
              ...process.env,
              AIKUP_ROOT: Global.Path.data, // Install to opencode's data directory
            },
            stdout: "pipe",
            stderr: "pipe",
          })

          const exitCode = await proc.exited
          if (exitCode !== 0) {
            const stderr = await new Response(proc.stderr).text()
            log.error("Failed to install Aiken", { stderr })
            throw new Error("Failed to install Aiken language server")
          }

          // After aikup installation, aiken should be available
          bin = Bun.which("aiken", {
            PATH: [
              path.join(Global.Path.data, "bin"),
              Global.Path.bin,
              process.env["PATH"] || "",
            ].join(":"),
          })

          if (!bin) {
            // Fallback: check common installation paths
            const possiblePaths = [
              path.join(Global.Path.data, "bin", "aiken"),
              path.join(process.env["HOME"] || "", ".aiken", "bin", "aiken"),
              path.join(Global.Path.bin, "aiken"),
            ]

            for (const p of possiblePaths) {
              if (await Bun.file(p).exists()) {
                bin = p
                break
              }
            }
          }

          if (!bin) {
            throw new Error("Aiken binary not found after installation")
          }

          log.info("Aiken installed successfully", { bin })
        }

        log.info("Starting Aiken language server", { bin })

        return {
          process: spawn(bin, ["lsp"]),
        }
      },
    },
  ]
=======
  }

  export const Pyright: Info = {
    id: "pyright",
    extensions: [".py", ".pyi"],
    async spawn() {
      const proc = spawn(
        BunProc.which(),
        ["x", "pyright-langserver", "--stdio"],
        {
          env: {
            ...process.env,
            BUN_BE_BUN: "1",
          },
        },
      )
      return {
        process: proc,
      }
    },
  }
>>>>>>> fea56d8d
}<|MERGE_RESOLUTION|>--- conflicted
+++ resolved
@@ -122,78 +122,6 @@
         process: spawn(bin!, ["--stdio"]),
       }
     },
-<<<<<<< HEAD
-    {
-      id: "aiken",
-      extensions: [".ak"],
-      async spawn() {
-        // Check if aiken is already installed
-        let bin = Bun.which("aiken", {
-          PATH: process.env["PATH"] + ":" + Global.Path.bin,
-        })
-
-        if (!bin) {
-          log.info("Installing Aiken language server...")
-
-          // Use bun x to run aikup without global installation
-          const proc = Bun.spawn({
-            cmd: [BunProc.which(), "x", "@aiken-lang/aikup"],
-            env: {
-              ...process.env,
-              AIKUP_ROOT: Global.Path.data, // Install to opencode's data directory
-            },
-            stdout: "pipe",
-            stderr: "pipe",
-          })
-
-          const exitCode = await proc.exited
-          if (exitCode !== 0) {
-            const stderr = await new Response(proc.stderr).text()
-            log.error("Failed to install Aiken", { stderr })
-            throw new Error("Failed to install Aiken language server")
-          }
-
-          // After aikup installation, aiken should be available
-          bin = Bun.which("aiken", {
-            PATH: [
-              path.join(Global.Path.data, "bin"),
-              Global.Path.bin,
-              process.env["PATH"] || "",
-            ].join(":"),
-          })
-
-          if (!bin) {
-            // Fallback: check common installation paths
-            const possiblePaths = [
-              path.join(Global.Path.data, "bin", "aiken"),
-              path.join(process.env["HOME"] || "", ".aiken", "bin", "aiken"),
-              path.join(Global.Path.bin, "aiken"),
-            ]
-
-            for (const p of possiblePaths) {
-              if (await Bun.file(p).exists()) {
-                bin = p
-                break
-              }
-            }
-          }
-
-          if (!bin) {
-            throw new Error("Aiken binary not found after installation")
-          }
-
-          log.info("Aiken installed successfully", { bin })
-        }
-
-        log.info("Starting Aiken language server", { bin })
-
-        return {
-          process: spawn(bin, ["lsp"]),
-        }
-      },
-    },
-  ]
-=======
   }
 
   export const Pyright: Info = {
@@ -215,5 +143,21 @@
       }
     },
   }
->>>>>>> fea56d8d
+
+  export const Aiken: Info = {
+    id: "aiken",
+    extensions: [".ak"],
+    async spawn() {
+      // Simply use bun x to run aiken lsp, just like TypeScript
+      const proc = spawn(BunProc.which(), ["x", "@aiken-lang/aiken", "lsp"], {
+        env: {
+          ...process.env,
+          BUN_BE_BUN: "1",
+        },
+      })
+      return {
+        process: proc,
+      }
+    },
+  }
 }